using UnityEngine;
using System.Collections.Generic;

public class GameManager : MonoBehaviour
{
	/*
	GameManager:
	- Manages player GameObjects, including creation, destruction, and position updates
	- Subscribes to network updates such as OnGameUpdateReceived event and handles player GameObjects accordingly
	*/

	// Reference to the player prefab
	public GameObject playerPrefab;

	// Dictionary to keep track of player GameObjects by their IDs
	private readonly Dictionary<uint, GameObject> playerGameObjects = new Dictionary<uint, GameObject>();

<<<<<<< HEAD
	// Duration over which the game interpolates between two states of a player:
	// Smaller values will make movement snappier
	// Larger value make it smoother, but potentially more laggy
	[SerializeField]
	public float smoothTime = 0.8f;

	// Set to 'true' to use Lerp, 'false' for SmoothDamp
	[SerializeField]
	public bool useLerpForInterpolation = true; 

	// Define a hashset to keep track of active players for each GameUpdate
	// Similar to a 'set' in Python, data structure that stores unique values
	private HashSet<uint> activePlayerIDs = new HashSet<uint>();

	// Class to store historical state of players, used for interpolation
	public class HistoricalState
	{
		public float timestamp;
		public Vector2 position;
		public Vector2 currentVelocity;
		// Add other state data as needed, like rotation
	}

	// Keeps track of historical data, such as where a player has been:
	// Used to determine where to interpolate (i.e. target position)
	private Dictionary<uint, List<HistoricalState>> playerStateHistory = new Dictionary<uint, List<HistoricalState>>();

	// Keeps track of how fast a player is currently moving:
	// Used to determine how to interpolation (i.e. rate and smoothness of movement towards target position)
    private Dictionary<uint, Vector2> playerCurrentVelocities = new Dictionary<uint, Vector2>();

=======
>>>>>>> 15ad6014
	// Unity lifecycle method that is called when script instance is being loaded, executed before the game starts and before the Start() method:
	// Commonly used for initialization tasks that need to be performed once and are independent of other objects (ex: setting initial values or conditions)
	private void Awake()
	{
		// Ensure this script persists across scene loads (if needed)
		DontDestroyOnLoad(gameObject);
	}

	// Unity lifecycle method that is called once before the first frame update but after Awake() method:
	// Commonly used for intialization that depend on other objects having been initialized
	private void Start()
	{
		// Subscribes the HandleGameUpdate method to NetworkManager's OnGameUpdateReceived event
		NetworkManager.Instance.OnGameUpdateReceived += HandleGameUpdate;
	}

<<<<<<< HEAD
	// Unity lifecycle method that is called once per frame
	private void Update()
	{
		foreach (var kvp in playerGameObjects)
		{
			uint playerId = kvp.Key;
			GameObject playerObject = kvp.Value;
			// Skip local player, since position will be controlled by PlayerController.cs
			if (playerId == NetworkManager.Instance.ClientID) continue; // Skip local player

			// Check for at least two historical states, which is required for interpolating
			if (playerStateHistory.TryGetValue(playerId, out var states) && states.Count >= 2)
			{
				// Variables for 2nd to last state and last state
				var state1 = states[states.Count - 2];
				var state2 = states[states.Count - 1];

				// Interpolation factor 't': indicates how far along this interpolation path to current positon should be
				float t = (Time.time - state1.timestamp) / (state2.timestamp - state1.timestamp);

				// Clamping keeps value between 0 and 1 in this case to handle edge cases like delayed game updates
				// i.e. if value is below 0 this will return 0, if value is above 1 this will return 1
				t = Mathf.Clamp(t, 0, 1);

				Vector2 newPosition;
				if (useLerpForInterpolation)
				{
					newPosition = Vector2.Lerp(playerObject.transform.position, state2.position, t);
					Debug.Log($"Lerping: t={t}, Start={playerObject.transform.position}, End={state2.position}, NewPos={newPosition}");
				}
				else
				{
					Vector2 currentVelocity = playerCurrentVelocities[playerId];
					newPosition = Vector2.SmoothDamp(playerObject.transform.position, 
													state2.position, 
													ref currentVelocity, 
													smoothTime);
					playerCurrentVelocities[playerId] = currentVelocity;
				}

				playerObject.transform.position = new Vector3(newPosition.x, newPosition.y, playerObject.transform.position.z);
			}
		}
	}

=======
>>>>>>> 15ad6014
	// Unity lifecycle method called when GameObject attached to this script is destroyed
	private void OnDestroy()
	{
		// Unsubscribes the HandleGameUpdate method to NetworkManager's OnGameUpdateReceived event
		if (NetworkManager.Instance != null)
		{
			NetworkManager.Instance.OnGameUpdateReceived -= HandleGameUpdate;
		}
	}

	// When subscribed, method is called whenever a game update is received
	public void HandleGameUpdate(ServerGameUpdatePayload payload)
	{
<<<<<<< HEAD
		HashSet<uint> updatedPlayerIDs = new HashSet<uint>();

		foreach (var playerInfo in payload.players)
		{
			uint playerId = playerInfo.Key;
			updatedPlayerIDs.Add(playerId);

			// Store historical state
			StorePlayerState(playerId, new Vector2(playerInfo.Value.p.x, playerInfo.Value.p.y), payload.timestamp);

			// Create or update players
			CreateOrUpdatePlayer(playerId);
		}

		// Check for disconnected players
		var disconnectedPlayers = new HashSet<uint>(activePlayerIDs);
		disconnectedPlayers.ExceptWith(updatedPlayerIDs);
		foreach (var playerId in disconnectedPlayers)
		{
			HandlePlayerDisconnection(playerId);
		}

		// Update the active player list
		activePlayerIDs = updatedPlayerIDs;
	}

	private void StorePlayerState(uint playerId, Vector2 position, float timestamp)
	{
		if (!playerStateHistory.ContainsKey(playerId))
		{
			playerStateHistory[playerId] = new List<HistoricalState>();
		}

		playerStateHistory[playerId].Add(new HistoricalState { position = position, timestamp = timestamp });

		// Trim the list to a reasonable size
		while (playerStateHistory[playerId].Count > 20) // for example, keep the last 20 states
		{
			playerStateHistory[playerId].RemoveAt(0);
		}

		// Update player velocities 
		if (playerStateHistory[playerId].Count >= 2)
		{
			var lastState = playerStateHistory[playerId][playerStateHistory[playerId].Count - 2];
			Vector2 positionDelta = position - lastState.position;
			float timeDelta = timestamp - lastState.timestamp;

			if (timeDelta > 0)
			{
				Vector2 newVelocity = positionDelta / timeDelta;
				playerCurrentVelocities[playerId] = newVelocity;
			}
		}
	}

	void HandlePlayerDisconnection(uint playerId)
	{
		if (playerGameObjects.TryGetValue(playerId, out GameObject playerObject))
		{
			Destroy(playerObject);
			playerGameObjects.Remove(playerId);
		}
	}

	private void CreateOrUpdatePlayer(uint playerId)
	{
		if (!playerGameObjects.TryGetValue(playerId, out GameObject playerObject))
		{
			// Instantiate new GameObject for new players
			GameObject newPlayer = Instantiate(playerPrefab, Vector2.zero, Quaternion.identity);
			newPlayer.name = "Player_" + playerId;
			playerGameObjects.Add(playerId, newPlayer);

			// Initialize currentVelocity for new player
        	playerCurrentVelocities[playerId] = Vector2.zero;

			// Add PlayerController only if it's the local player
			if (playerId == NetworkManager.Instance.ClientID)
			{
				var controller = newPlayer.AddComponent<PlayerController>();
				controller.isLocalPlayer = true;
			}
		}
	}

=======
		// Iterates through each player in the payload and passes information to the CreateOrUpdatePlayer method
		foreach (var playerInfo in payload.players)
		{
			CreateOrUpdatePlayer(playerInfo.Key, new Vector2(playerInfo.Value.p.x, playerInfo.Value.p.y));
		}
	}

	private void CreateOrUpdatePlayer(uint playerId, Vector2 position)
	{
		// Check if there is already a GameObject for given playerID
		if (playerGameObjects.TryGetValue(playerId, out GameObject playerObject))
		{
			// If local player, do nothing
			if (playerId == NetworkManager.Instance.ClientID)
			{
				return;
			}
			// If not local player, update position
			playerObject.transform.position = position;
		}
		else
		{
			// Instantiate new GameObject for new players
			GameObject newPlayer = Instantiate(playerPrefab, position, Quaternion.identity);
			newPlayer.name = "Player_" + playerId;
			playerGameObjects.Add(playerId, newPlayer);

			PlayerController controller = newPlayer.GetComponent<PlayerController>();
			if (controller != null)
			{
				// controller.isLocalPlayer set to true if playerID matches clientID
				controller.isLocalPlayer = (playerId == NetworkManager.Instance.ClientID);
			}
		}
	}

	// UI for connecting and disconnecting from the server
>>>>>>> 15ad6014
	private void OnGUI()
	{
		GUILayout.BeginArea(new Rect(10, 10, 300, 300));
		if (!NetworkManager.Instance.IsConnected)
		{
			if (GUILayout.Button("Connect"))
				NetworkManager.Instance.OnConnect();
		}
		else
		{
			if (!NetworkManager.Instance.HasClientID)
			{
				GUILayout.Label("Waiting to be assigned an ID...");
			}
			else
			{
				GUILayout.Label($"Connected as client: {NetworkManager.Instance.ClientID}");

<<<<<<< HEAD
				// Create or update the local player object
				CreateOrUpdatePlayer(NetworkManager.Instance.ClientID); // Updated this line
=======
				// Optionally, create or update the local player object
				CreateOrUpdatePlayer(NetworkManager.Instance.ClientID, Vector2.zero); // Replace Vector2.zero with actual position
>>>>>>> 15ad6014
			}

			if (GUILayout.Button("Disconnect"))
				NetworkManager.Instance.OnDisconnect();
		}
		GUILayout.EndArea();
	}
}
<|MERGE_RESOLUTION|>--- conflicted
+++ resolved
@@ -1,287 +1,237 @@
-using UnityEngine;
-using System.Collections.Generic;
-
-public class GameManager : MonoBehaviour
-{
-	/*
-	GameManager:
-	- Manages player GameObjects, including creation, destruction, and position updates
-	- Subscribes to network updates such as OnGameUpdateReceived event and handles player GameObjects accordingly
-	*/
-
-	// Reference to the player prefab
-	public GameObject playerPrefab;
-
-	// Dictionary to keep track of player GameObjects by their IDs
-	private readonly Dictionary<uint, GameObject> playerGameObjects = new Dictionary<uint, GameObject>();
-
-<<<<<<< HEAD
-	// Duration over which the game interpolates between two states of a player:
-	// Smaller values will make movement snappier
-	// Larger value make it smoother, but potentially more laggy
-	[SerializeField]
-	public float smoothTime = 0.8f;
-
-	// Set to 'true' to use Lerp, 'false' for SmoothDamp
-	[SerializeField]
-	public bool useLerpForInterpolation = true; 
-
-	// Define a hashset to keep track of active players for each GameUpdate
-	// Similar to a 'set' in Python, data structure that stores unique values
-	private HashSet<uint> activePlayerIDs = new HashSet<uint>();
-
-	// Class to store historical state of players, used for interpolation
-	public class HistoricalState
-	{
-		public float timestamp;
-		public Vector2 position;
-		public Vector2 currentVelocity;
-		// Add other state data as needed, like rotation
-	}
-
-	// Keeps track of historical data, such as where a player has been:
-	// Used to determine where to interpolate (i.e. target position)
-	private Dictionary<uint, List<HistoricalState>> playerStateHistory = new Dictionary<uint, List<HistoricalState>>();
-
-	// Keeps track of how fast a player is currently moving:
-	// Used to determine how to interpolation (i.e. rate and smoothness of movement towards target position)
-    private Dictionary<uint, Vector2> playerCurrentVelocities = new Dictionary<uint, Vector2>();
-
-=======
->>>>>>> 15ad6014
-	// Unity lifecycle method that is called when script instance is being loaded, executed before the game starts and before the Start() method:
-	// Commonly used for initialization tasks that need to be performed once and are independent of other objects (ex: setting initial values or conditions)
-	private void Awake()
-	{
-		// Ensure this script persists across scene loads (if needed)
-		DontDestroyOnLoad(gameObject);
-	}
-
-	// Unity lifecycle method that is called once before the first frame update but after Awake() method:
-	// Commonly used for intialization that depend on other objects having been initialized
-	private void Start()
-	{
-		// Subscribes the HandleGameUpdate method to NetworkManager's OnGameUpdateReceived event
-		NetworkManager.Instance.OnGameUpdateReceived += HandleGameUpdate;
-	}
-
-<<<<<<< HEAD
-	// Unity lifecycle method that is called once per frame
-	private void Update()
-	{
-		foreach (var kvp in playerGameObjects)
-		{
-			uint playerId = kvp.Key;
-			GameObject playerObject = kvp.Value;
-			// Skip local player, since position will be controlled by PlayerController.cs
-			if (playerId == NetworkManager.Instance.ClientID) continue; // Skip local player
-
-			// Check for at least two historical states, which is required for interpolating
-			if (playerStateHistory.TryGetValue(playerId, out var states) && states.Count >= 2)
-			{
-				// Variables for 2nd to last state and last state
-				var state1 = states[states.Count - 2];
-				var state2 = states[states.Count - 1];
-
-				// Interpolation factor 't': indicates how far along this interpolation path to current positon should be
-				float t = (Time.time - state1.timestamp) / (state2.timestamp - state1.timestamp);
-
-				// Clamping keeps value between 0 and 1 in this case to handle edge cases like delayed game updates
-				// i.e. if value is below 0 this will return 0, if value is above 1 this will return 1
-				t = Mathf.Clamp(t, 0, 1);
-
-				Vector2 newPosition;
-				if (useLerpForInterpolation)
-				{
-					newPosition = Vector2.Lerp(playerObject.transform.position, state2.position, t);
-					Debug.Log($"Lerping: t={t}, Start={playerObject.transform.position}, End={state2.position}, NewPos={newPosition}");
-				}
-				else
-				{
-					Vector2 currentVelocity = playerCurrentVelocities[playerId];
-					newPosition = Vector2.SmoothDamp(playerObject.transform.position, 
-													state2.position, 
-													ref currentVelocity, 
-													smoothTime);
-					playerCurrentVelocities[playerId] = currentVelocity;
-				}
-
-				playerObject.transform.position = new Vector3(newPosition.x, newPosition.y, playerObject.transform.position.z);
-			}
-		}
-	}
-
-=======
->>>>>>> 15ad6014
-	// Unity lifecycle method called when GameObject attached to this script is destroyed
-	private void OnDestroy()
-	{
-		// Unsubscribes the HandleGameUpdate method to NetworkManager's OnGameUpdateReceived event
-		if (NetworkManager.Instance != null)
-		{
-			NetworkManager.Instance.OnGameUpdateReceived -= HandleGameUpdate;
-		}
-	}
-
-	// When subscribed, method is called whenever a game update is received
-	public void HandleGameUpdate(ServerGameUpdatePayload payload)
-	{
-<<<<<<< HEAD
-		HashSet<uint> updatedPlayerIDs = new HashSet<uint>();
-
-		foreach (var playerInfo in payload.players)
-		{
-			uint playerId = playerInfo.Key;
-			updatedPlayerIDs.Add(playerId);
-
-			// Store historical state
-			StorePlayerState(playerId, new Vector2(playerInfo.Value.p.x, playerInfo.Value.p.y), payload.timestamp);
-
-			// Create or update players
-			CreateOrUpdatePlayer(playerId);
-		}
-
-		// Check for disconnected players
-		var disconnectedPlayers = new HashSet<uint>(activePlayerIDs);
-		disconnectedPlayers.ExceptWith(updatedPlayerIDs);
-		foreach (var playerId in disconnectedPlayers)
-		{
-			HandlePlayerDisconnection(playerId);
-		}
-
-		// Update the active player list
-		activePlayerIDs = updatedPlayerIDs;
-	}
-
-	private void StorePlayerState(uint playerId, Vector2 position, float timestamp)
-	{
-		if (!playerStateHistory.ContainsKey(playerId))
-		{
-			playerStateHistory[playerId] = new List<HistoricalState>();
-		}
-
-		playerStateHistory[playerId].Add(new HistoricalState { position = position, timestamp = timestamp });
-
-		// Trim the list to a reasonable size
-		while (playerStateHistory[playerId].Count > 20) // for example, keep the last 20 states
-		{
-			playerStateHistory[playerId].RemoveAt(0);
-		}
-
-		// Update player velocities 
-		if (playerStateHistory[playerId].Count >= 2)
-		{
-			var lastState = playerStateHistory[playerId][playerStateHistory[playerId].Count - 2];
-			Vector2 positionDelta = position - lastState.position;
-			float timeDelta = timestamp - lastState.timestamp;
-
-			if (timeDelta > 0)
-			{
-				Vector2 newVelocity = positionDelta / timeDelta;
-				playerCurrentVelocities[playerId] = newVelocity;
-			}
-		}
-	}
-
-	void HandlePlayerDisconnection(uint playerId)
-	{
-		if (playerGameObjects.TryGetValue(playerId, out GameObject playerObject))
-		{
-			Destroy(playerObject);
-			playerGameObjects.Remove(playerId);
-		}
-	}
-
-	private void CreateOrUpdatePlayer(uint playerId)
-	{
-		if (!playerGameObjects.TryGetValue(playerId, out GameObject playerObject))
-		{
-			// Instantiate new GameObject for new players
-			GameObject newPlayer = Instantiate(playerPrefab, Vector2.zero, Quaternion.identity);
-			newPlayer.name = "Player_" + playerId;
-			playerGameObjects.Add(playerId, newPlayer);
-
-			// Initialize currentVelocity for new player
-        	playerCurrentVelocities[playerId] = Vector2.zero;
-
-			// Add PlayerController only if it's the local player
-			if (playerId == NetworkManager.Instance.ClientID)
-			{
-				var controller = newPlayer.AddComponent<PlayerController>();
-				controller.isLocalPlayer = true;
-			}
-		}
-	}
-
-=======
-		// Iterates through each player in the payload and passes information to the CreateOrUpdatePlayer method
-		foreach (var playerInfo in payload.players)
-		{
-			CreateOrUpdatePlayer(playerInfo.Key, new Vector2(playerInfo.Value.p.x, playerInfo.Value.p.y));
-		}
-	}
-
-	private void CreateOrUpdatePlayer(uint playerId, Vector2 position)
-	{
-		// Check if there is already a GameObject for given playerID
-		if (playerGameObjects.TryGetValue(playerId, out GameObject playerObject))
-		{
-			// If local player, do nothing
-			if (playerId == NetworkManager.Instance.ClientID)
-			{
-				return;
-			}
-			// If not local player, update position
-			playerObject.transform.position = position;
-		}
-		else
-		{
-			// Instantiate new GameObject for new players
-			GameObject newPlayer = Instantiate(playerPrefab, position, Quaternion.identity);
-			newPlayer.name = "Player_" + playerId;
-			playerGameObjects.Add(playerId, newPlayer);
-
-			PlayerController controller = newPlayer.GetComponent<PlayerController>();
-			if (controller != null)
-			{
-				// controller.isLocalPlayer set to true if playerID matches clientID
-				controller.isLocalPlayer = (playerId == NetworkManager.Instance.ClientID);
-			}
-		}
-	}
-
-	// UI for connecting and disconnecting from the server
->>>>>>> 15ad6014
-	private void OnGUI()
-	{
-		GUILayout.BeginArea(new Rect(10, 10, 300, 300));
-		if (!NetworkManager.Instance.IsConnected)
-		{
-			if (GUILayout.Button("Connect"))
-				NetworkManager.Instance.OnConnect();
-		}
-		else
-		{
-			if (!NetworkManager.Instance.HasClientID)
-			{
-				GUILayout.Label("Waiting to be assigned an ID...");
-			}
-			else
-			{
-				GUILayout.Label($"Connected as client: {NetworkManager.Instance.ClientID}");
-
-<<<<<<< HEAD
-				// Create or update the local player object
-				CreateOrUpdatePlayer(NetworkManager.Instance.ClientID); // Updated this line
-=======
-				// Optionally, create or update the local player object
-				CreateOrUpdatePlayer(NetworkManager.Instance.ClientID, Vector2.zero); // Replace Vector2.zero with actual position
->>>>>>> 15ad6014
-			}
-
-			if (GUILayout.Button("Disconnect"))
-				NetworkManager.Instance.OnDisconnect();
-		}
-		GUILayout.EndArea();
-	}
-}
+using UnityEngine;
+using System.Collections.Generic;
+
+public class GameManager : MonoBehaviour
+{
+	/*
+	GameManager:
+	- Manages player GameObjects, including creation, destruction, and position updates
+	- Subscribes to network updates such as OnGameUpdateReceived event and handles player GameObjects accordingly
+	*/
+
+	// Reference to the player prefab
+	public GameObject playerPrefab;
+
+	// Dictionary to keep track of player GameObjects by their IDs
+	private readonly Dictionary<uint, GameObject> playerGameObjects = new Dictionary<uint, GameObject>();
+
+	// Duration over which the game interpolates between two states of a player:
+	// Smaller values will make movement snappier
+	// Larger value make it smoother, but potentially more laggy
+	[SerializeField]
+	public float smoothTime = 0.8f;
+
+	// Set to 'true' to use Lerp, 'false' for SmoothDamp
+	[SerializeField]
+	public bool useLerpForInterpolation = true; 
+
+	// Define a hashset to keep track of active players for each GameUpdate
+	// Similar to a 'set' in Python, data structure that stores unique values
+	private HashSet<uint> activePlayerIDs = new HashSet<uint>();
+
+	// Class to store historical state of players, used for interpolation
+	public class HistoricalState
+	{
+		public float timestamp;
+		public Vector2 position;
+		public Vector2 currentVelocity;
+		// Add other state data as needed, like rotation
+	}
+
+	// Keeps track of historical data, such as where a player has been:
+	// Used to determine where to interpolate (i.e. target position)
+	private Dictionary<uint, List<HistoricalState>> playerStateHistory = new Dictionary<uint, List<HistoricalState>>();
+
+	// Keeps track of how fast a player is currently moving:
+	// Used to determine how to interpolation (i.e. rate and smoothness of movement towards target position)
+    private Dictionary<uint, Vector2> playerCurrentVelocities = new Dictionary<uint, Vector2>();
+
+	// Unity lifecycle method that is called when script instance is being loaded, executed before the game starts and before the Start() method:
+	// Commonly used for initialization tasks that need to be performed once and are independent of other objects (ex: setting initial values or conditions)
+	private void Awake()
+	{
+		// Ensure this script persists across scene loads (if needed)
+		DontDestroyOnLoad(gameObject);
+	}
+
+	// Unity lifecycle method that is called once before the first frame update but after Awake() method:
+	// Commonly used for intialization that depend on other objects having been initialized
+	private void Start()
+	{
+		// Subscribes the HandleGameUpdate method to NetworkManager's OnGameUpdateReceived event
+		NetworkManager.Instance.OnGameUpdateReceived += HandleGameUpdate;
+	}
+
+	// Unity lifecycle method that is called once per frame
+	private void Update()
+	{
+		foreach (var kvp in playerGameObjects)
+		{
+			uint playerId = kvp.Key;
+			GameObject playerObject = kvp.Value;
+			// Skip local player, since position will be controlled by PlayerController.cs
+			if (playerId == NetworkManager.Instance.ClientID) continue; // Skip local player
+
+			// Check for at least two historical states, which is required for interpolating
+			if (playerStateHistory.TryGetValue(playerId, out var states) && states.Count >= 2)
+			{
+				// Variables for 2nd to last state and last state
+				var state1 = states[states.Count - 2];
+				var state2 = states[states.Count - 1];
+
+				// Interpolation factor 't': indicates how far along this interpolation path to current positon should be
+				float t = (Time.time - state1.timestamp) / (state2.timestamp - state1.timestamp);
+
+				// Clamping keeps value between 0 and 1 in this case to handle edge cases like delayed game updates
+				// i.e. if value is below 0 this will return 0, if value is above 1 this will return 1
+				t = Mathf.Clamp(t, 0, 1);
+
+				Vector2 newPosition;
+				if (useLerpForInterpolation)
+				{
+					newPosition = Vector2.Lerp(playerObject.transform.position, state2.position, t);
+					Debug.Log($"Lerping: t={t}, Start={playerObject.transform.position}, End={state2.position}, NewPos={newPosition}");
+				}
+				else
+				{
+					Vector2 currentVelocity = playerCurrentVelocities[playerId];
+					newPosition = Vector2.SmoothDamp(playerObject.transform.position, 
+													state2.position, 
+													ref currentVelocity, 
+													smoothTime);
+					playerCurrentVelocities[playerId] = currentVelocity;
+				}
+
+				playerObject.transform.position = new Vector3(newPosition.x, newPosition.y, playerObject.transform.position.z);
+			}
+		}
+	}
+
+	// Unity lifecycle method called when GameObject attached to this script is destroyed
+	private void OnDestroy()
+	{
+		// Unsubscribes the HandleGameUpdate method to NetworkManager's OnGameUpdateReceived event
+		if (NetworkManager.Instance != null)
+		{
+			NetworkManager.Instance.OnGameUpdateReceived -= HandleGameUpdate;
+		}
+	}
+
+	// When subscribed, method is called whenever a game update is received
+	public void HandleGameUpdate(ServerGameUpdatePayload payload)
+	{
+		HashSet<uint> updatedPlayerIDs = new HashSet<uint>();
+
+		foreach (var playerInfo in payload.players)
+		{
+			uint playerId = playerInfo.Key;
+			updatedPlayerIDs.Add(playerId);
+
+			// Store historical state
+			StorePlayerState(playerId, new Vector2(playerInfo.Value.p.x, playerInfo.Value.p.y), payload.timestamp);
+
+			// Create or update players
+			CreateOrUpdatePlayer(playerId);
+		}
+
+		// Check for disconnected players
+		var disconnectedPlayers = new HashSet<uint>(activePlayerIDs);
+		disconnectedPlayers.ExceptWith(updatedPlayerIDs);
+		foreach (var playerId in disconnectedPlayers)
+		{
+			HandlePlayerDisconnection(playerId);
+		}
+
+		// Update the active player list
+		activePlayerIDs = updatedPlayerIDs;
+	}
+
+	private void StorePlayerState(uint playerId, Vector2 position, float timestamp)
+	{
+		if (!playerStateHistory.ContainsKey(playerId))
+		{
+			playerStateHistory[playerId] = new List<HistoricalState>();
+		}
+
+		playerStateHistory[playerId].Add(new HistoricalState { position = position, timestamp = timestamp });
+
+		// Trim the list to a reasonable size
+		while (playerStateHistory[playerId].Count > 20) // for example, keep the last 20 states
+		{
+			playerStateHistory[playerId].RemoveAt(0);
+		}
+
+		// Update player velocities 
+		if (playerStateHistory[playerId].Count >= 2)
+		{
+			var lastState = playerStateHistory[playerId][playerStateHistory[playerId].Count - 2];
+			Vector2 positionDelta = position - lastState.position;
+			float timeDelta = timestamp - lastState.timestamp;
+
+			if (timeDelta > 0)
+			{
+				Vector2 newVelocity = positionDelta / timeDelta;
+				playerCurrentVelocities[playerId] = newVelocity;
+			}
+		}
+	}
+
+	void HandlePlayerDisconnection(uint playerId)
+	{
+		if (playerGameObjects.TryGetValue(playerId, out GameObject playerObject))
+		{
+			Destroy(playerObject);
+			playerGameObjects.Remove(playerId);
+		}
+	}
+
+	private void CreateOrUpdatePlayer(uint playerId)
+	{
+		if (!playerGameObjects.TryGetValue(playerId, out GameObject playerObject))
+		{
+			// Instantiate new GameObject for new players
+			GameObject newPlayer = Instantiate(playerPrefab, Vector2.zero, Quaternion.identity);
+			newPlayer.name = "Player_" + playerId;
+			playerGameObjects.Add(playerId, newPlayer);
+
+			// Initialize currentVelocity for new player
+        	playerCurrentVelocities[playerId] = Vector2.zero;
+
+			// Add PlayerController only if it's the local player
+			if (playerId == NetworkManager.Instance.ClientID)
+			{
+				var controller = newPlayer.AddComponent<PlayerController>();
+				controller.isLocalPlayer = true;
+			}
+		}
+	}
+
+	// UI for connecting and disconnecting from the server
+	private void OnGUI()
+	{
+		GUILayout.BeginArea(new Rect(10, 10, 300, 300));
+		if (!NetworkManager.Instance.IsConnected)
+		{
+			if (GUILayout.Button("Connect"))
+				NetworkManager.Instance.OnConnect();
+		}
+		else
+		{
+			if (!NetworkManager.Instance.HasClientID)
+			{
+				GUILayout.Label("Waiting to be assigned an ID...");
+			}
+			else
+			{
+				GUILayout.Label($"Connected as client: {NetworkManager.Instance.ClientID}");
+
+				// Create or update the local player object
+				CreateOrUpdatePlayer(NetworkManager.Instance.ClientID); // Updated this line
+			}
+
+			if (GUILayout.Button("Disconnect"))
+				NetworkManager.Instance.OnDisconnect();
+		}
+		GUILayout.EndArea();
+	}
+}